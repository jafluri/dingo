--- conflicted
+++ resolved
@@ -21,14 +21,11 @@
           'torchvision',
           'nflows',
           'scipy',
-<<<<<<< HEAD
           'pyyaml',
           'h5py',
-=======
           'bilby',
           'astropy',
           'lalsuite'
->>>>>>> acdb37bd
       ],
       extras_require={
           "dev": [
